#ifndef TOPPRA_ALGORITHM_HPP
#define TOPPRA_ALGORITHM_HPP

#include <stdexcept>
#include <toppra/constraint.hpp>
#include <toppra/geometric_path.hpp>
#include <toppra/solver.hpp>
#include <toppra/toppra.hpp>

namespace toppra {

/// Return code for Path Parametrization algorithm.
enum class ReturnCode {

  /// Success
  OK = 0,

  /// Unknown error
  ERR_UNKNOWN = 1,

  /// Fail during computing controllable sets. Problem might be infeasible.
  ERR_FAIL_CONTROLLABLE = 2,

  /// Fail during forward pass. Numerical error occured.
  ERR_FAIL_FORWARD_PASS = 3,

  /// Problem is not initialized
  ERR_UNINITIALIZED = 4,

  /// Fail to ocmpute feasible sets.
  ERR_FAIL_FEASIBLE = 5,
};

struct ParametrizationData {
  /// \brief Grid-points used for solving the discretized problem.
  /// The number of points must equal m_N + 1.
  Vector gridpoints;

  ///  Output parametrization (squared path velocity)
  Vector parametrization;

  Matrix controllable_sets;
  Matrix feasible_sets;

  ///  Return code of the algorithm.
  ReturnCode ret_code = ReturnCode::ERR_UNINITIALIZED;
};

/** Base class for time parametrization algorithms.
 *
 */
class PathParametrizationAlgorithm {
 public:
  /** Construct the problem instance.
   *
   *  \param  constraints  List of constraints.
   *  \param  path  The geometric path.
   *
   */
  PathParametrizationAlgorithm(LinearConstraintPtrs constraints,
                               const GeometricPath &path);

  /** \brief Set the level of discretization used by the solver.
   *
   * If is zero, will attempt to detect automatically the most suitable grid.
   */
  void setN(int N) { m_N = N; };

  /** \brief Get output or result of algorithm.
   */
  ParametrizationData getParameterizationData() const { return m_data; };

  /** Compute the time parametrization of the given path.
   *
   * \param vel_start
   * \param vel_end
   * \return Return code.
   */
<<<<<<< HEAD
  virtual ReturnCode computePathParametrization(value_type vel_start = 0,
                                                value_type vel_end = 0);
=======
  virtual ReturnCode computePathParametrization(double vel_start = 0,
                                                double vel_end = 0);

  /** Compute the sets of feasible squared velocities.
   */
  ReturnCode computeFeasibleSets();

>>>>>>> c3198291
  virtual ~PathParametrizationAlgorithm() {}

 protected:
  /** \brief Select solver and gridpoints to use.
   *
   * This method implements a simple way to select gridpoints.
   */
  virtual void initialize();

  /** \brief Compute the forward pass.
   *
   * Derived class should provide a suitable forward pass function,
   * depending on the desired objective.
   */
  virtual ReturnCode computeForwardPass(value_type vel_start) = 0;

  /** Compute the sets of controllable squared path velocities.
   */
  ReturnCode computeControllableSets(const Bound &vel_ends);

  /** To be implemented in child method. */
  LinearConstraintPtrs m_constraints;
  const GeometricPath &m_path;
  SolverPtr m_solver;

  /// Struct containing algorithm output.
  ParametrizationData m_data;

  /// \brief Number of segments in the discretized problems.
  /// See m_gridpoints for more information.
  int m_N = 100;

  int m_initialized = false;
};

}  // namespace toppra

#endif<|MERGE_RESOLUTION|>--- conflicted
+++ resolved
@@ -76,18 +76,13 @@
    * \param vel_end
    * \return Return code.
    */
-<<<<<<< HEAD
   virtual ReturnCode computePathParametrization(value_type vel_start = 0,
                                                 value_type vel_end = 0);
-=======
-  virtual ReturnCode computePathParametrization(double vel_start = 0,
-                                                double vel_end = 0);
 
   /** Compute the sets of feasible squared velocities.
    */
   ReturnCode computeFeasibleSets();
 
->>>>>>> c3198291
   virtual ~PathParametrizationAlgorithm() {}
 
  protected:
