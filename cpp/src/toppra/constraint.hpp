#ifndef TOPPRA_CONSTRAINT_HPP
#define TOPPRA_CONSTRAINT_HPP

#include <ostream>
#include <toppra/toppra.hpp>

namespace toppra {
/** Enum to mark different Discretization Scheme for LinearConstraint.
 *  In general, the difference in speed is not too large. Should use
 *  \ref Interpolation if possible.
 * */
enum DiscretizationType {
    Collocation,   /// smaller problem size, but lower accuracy.
    Interpolation, /// larger problem size, but higher accuracy.
};

/** The base constraint class.
 *
 *  Also known as Second-order Constraint.
 *
 *  A Canonical Linear Constraint has the following form:
 *  \f{eqnarray}
 *      \mathbf a_i u + \mathbf b_i x + \mathbf c_i &= v \\
 *      \mathbf F_i v & \leq \mathbf g_i                \\
 *      x^b_{i, 0} \leq x & \leq x^b_{i, 1} \\
 *      u^b_{i, 0} \leq u & \leq u^b_{i, 1}
 *  \f}
 *
 *  Alternatively, if \f$ \mathbf F_i \f$ is constant for all values
 *  of \f$i\f$, then we can consider the simpler constraint:
 *  \f[
 *      \mathbf{F} v \leq \mathbf g
 *  \f]
 *
 *  In this case, the returned value of \f$F\f$ by
 *  LinearConstraint::computeParams has shape (k, m) instead of (N, k, m),
 *  \f$ g \f$ (k) instead of (N, k) and the class attribute
 *  LinearConstraint::constantF will be \c true.
 *
 *  \note Derived classes should at least implement the method
 *  LinearConstraint::computeParams.
 *
 *  \sa JointAccelerationConstraint, JointVelocityConstraint,
 *  CanonicalLinearSecondOrderConstraint
 *
 * */
class LinearConstraint {
  public:
    DiscretizationType discretizationType () const
    {
      return discretizationType_;
    }

    void discretizationType (DiscretizationType type);

    /** Tells whether the \f$ F \f$ matrix is the same over all the grid points.
     * In this case, LinearConstraint::computeParams F parameters should only
     * be of size 1.
     * */
    bool constantF () const
    {
      return constantF_;
    }

    /// Dimension of \f$g\f$.
    Eigen::Index nbConstraints () const
    {
      return k_;
    }

    /// Dimension of \f$a, b, c, v\f$.
    Eigen::Index nbVariables () const
    {
      return m_;
    }

    bool hasLinearInequalities () const
    {
      return nbConstraints() > 0;
    }

    /** Whether this constraint has bounds on \f$u\f$.
     * */
    bool hasUbounds () const
    {
      return hasUbounds_;
    }

    /** Whether this constraint has bounds on \f$x\f$.
     * */
    bool hasXbounds () const
    {
      return hasXbounds_;
    }

    /**
     * \param N number of gripoints (i.e. the number of intervals + 1)
     * */
    void allocateParams (std::size_t N,
        Vectors& a, Vectors& b, Vectors& c,
        Matrices& F, Vectors& g,
        Bounds ubound, Bounds& xbound);

    /** Compute numerical coefficients of the given constraint.
     *
     *  \param[in] path The geometric path.
     *  \param[in] gridpoints Vector of size N+1. Gridpoint use for discretizing path.
     *
     *  \param[out] a N+1 Vector of size m.
     *  \param[out] b N+1 Vector of size m.
     *  \param[out] c N+1 Vector of size m.
     *  \param[out] F N+1 Matrix of shape (k, m). If LinearConstraint::constantF
     *              is \c true, there is only one such Matrix.
     *  \param[out] g N+1 Vector of size m.
     *  \param[out] ubound Shape (N + 1, 2). See notes.
     *  \param[out] xbound Shape (N + 1, 2). See notes.
     *
     * \note the output must be allocated to correct sizes prior to calling this
     * function.
     *
     * \todo check constness
     *
     * */
    void computeParams(const GeometricPath& path, const Vector& gridpoints,
        Vectors& a, Vectors& b, Vectors& c,
        Matrices& F, Vectors& g,
        Bounds ubound, Bounds& xbound);

    virtual std::ostream& print(std::ostream& os) const;

    virtual ~LinearConstraint () {}

  protected:
    /**
     * \param k number of inequality constraints.
     * \param m number of internal variable (i.e. dimention of \f$v\f$).
     * \param constantF whether \f$F\f$ and \f$g\f$ are constant.
     * \param uBound whether \f$u\f$ is bounded.
     * \param xBound whether \f$x\f$ is bounded.
     * */
    LinearConstraint(Eigen::Index k, Eigen::Index m, bool constantF,
        bool uBound, bool xBound)
      : discretizationType_ (Collocation)
      , k_ (k), m_ (m)
      , constantF_ (constantF)
      , hasUbounds_ (uBound)
      , hasXbounds_ (xBound)
    {}

    virtual void computeParams_impl(const GeometricPath& path,
        const Vector& gridpoints,
        Vectors& a, Vectors& b, Vectors& c,
        Matrices& F, Vectors& g,
        Bounds ubound, Bounds& xbound) = 0;

    Eigen::Index k_, m_;
    DiscretizationType discretizationType_;
    bool constantF_, hasUbounds_, hasXbounds_;
}; // class LinearConstraint

<<<<<<< HEAD
/** BoxConstraint are LinearConstraint of the following form:
 *  \f{eqnarray}
 *      x^b_{i, 0} \leq x & \leq x^b_{i, 1} \\
 *      u^b_{i, 0} \leq u & \leq u^b_{i, 1}
 *  \f}
 *  where \f$x^b, u^b\f$ are the Bound vectors.
 *
 *  This class handles bounds on \f$x\f$, \f$u\f$ or both.
 *
 *  The LinearConstraint representation is computed as follows:
 *  \f{eqnarray}
 *      \mathbf a_i &= (1, -1, 0, 0).T \\
 *      \mathbf b_i &= (0, 0, 1, -1).T \\
 *      \mathbf c_i &= (-u^b_{i,1}, u^b_{i,0}, -x^b_{i,1}, x^b_{i,0}).T \\
 *      \mathbf F   &= I_4 \\
 *      \mathbf g_i &= 0_4 \\
 *  \f}
 *
 * */
class BoxConstraint : public LinearConstraint {
  public:
    /** Whether this constraint has bounds on \f$u\f$.
     * */
    bool hasUbounds () const
    {
      return hasUbounds_;
    }

    /** Whether this constraint has bounds on \f$x\f$.
     * */
    bool hasXbounds () const
    {
      return hasXbounds_;
    }

    /**
     * \todo check constness.
     * */
    void computeBounds(const GeometricPath& path, const Vector& gridpoint,
        Bounds& ubound, Bounds& xbound);

    virtual std::ostream& print(std::ostream& os) const;

    virtual ~BoxConstraint () {}

  protected:
    /**
     * \param uBound whether \f$u\f$ is bounded.
     * \param xBound whether \f$x\f$ is bounded.
     * */
    BoxConstraint(bool uBound, bool xBound)
      : LinearConstraint ((uBound && xBound) ? 4 : 2, (uBound && xBound) ? 4 : 2)
      , hasUbounds_ (uBound)
      , hasXbounds_ (xBound)
    {
      constantF_ = true;
      if (!hasXbounds_ && !hasUbounds_)
        std::invalid_argument("BoxConstraint must have bounds on X or U or both.");
    }

    /**
     * \todo at the moment, this methods throws but the matrices a, b, c, F and g
     * could be easily computed from the bounds.
     * */
    void computeParams_impl(const GeometricPath& path,
        const Vector& gridpoints,
        Vectors&, Vectors&, Vectors&,
        Matrices&, Vectors&)
    {
      throw std::logic_error("BoxConstraint should not be handled as standard LinearConstraint.");
    }

    virtual void computeBounds_impl (const GeometricPath& path, const Vector& gridpoint,
        Bounds& ubound, Bounds& xbound) = 0;

  private:
    bool hasXbounds_, hasUbounds_;
}; // class BoxConstraint

=======
>>>>>>> e74352b4
inline std::ostream& operator<< (std::ostream& os, const LinearConstraint& lc)
{
  return lc.print(os);
}

} // namespace toppra

#endif<|MERGE_RESOLUTION|>--- conflicted
+++ resolved
@@ -158,88 +158,6 @@
     bool constantF_, hasUbounds_, hasXbounds_;
 }; // class LinearConstraint
 
-<<<<<<< HEAD
-/** BoxConstraint are LinearConstraint of the following form:
- *  \f{eqnarray}
- *      x^b_{i, 0} \leq x & \leq x^b_{i, 1} \\
- *      u^b_{i, 0} \leq u & \leq u^b_{i, 1}
- *  \f}
- *  where \f$x^b, u^b\f$ are the Bound vectors.
- *
- *  This class handles bounds on \f$x\f$, \f$u\f$ or both.
- *
- *  The LinearConstraint representation is computed as follows:
- *  \f{eqnarray}
- *      \mathbf a_i &= (1, -1, 0, 0).T \\
- *      \mathbf b_i &= (0, 0, 1, -1).T \\
- *      \mathbf c_i &= (-u^b_{i,1}, u^b_{i,0}, -x^b_{i,1}, x^b_{i,0}).T \\
- *      \mathbf F   &= I_4 \\
- *      \mathbf g_i &= 0_4 \\
- *  \f}
- *
- * */
-class BoxConstraint : public LinearConstraint {
-  public:
-    /** Whether this constraint has bounds on \f$u\f$.
-     * */
-    bool hasUbounds () const
-    {
-      return hasUbounds_;
-    }
-
-    /** Whether this constraint has bounds on \f$x\f$.
-     * */
-    bool hasXbounds () const
-    {
-      return hasXbounds_;
-    }
-
-    /**
-     * \todo check constness.
-     * */
-    void computeBounds(const GeometricPath& path, const Vector& gridpoint,
-        Bounds& ubound, Bounds& xbound);
-
-    virtual std::ostream& print(std::ostream& os) const;
-
-    virtual ~BoxConstraint () {}
-
-  protected:
-    /**
-     * \param uBound whether \f$u\f$ is bounded.
-     * \param xBound whether \f$x\f$ is bounded.
-     * */
-    BoxConstraint(bool uBound, bool xBound)
-      : LinearConstraint ((uBound && xBound) ? 4 : 2, (uBound && xBound) ? 4 : 2)
-      , hasUbounds_ (uBound)
-      , hasXbounds_ (xBound)
-    {
-      constantF_ = true;
-      if (!hasXbounds_ && !hasUbounds_)
-        std::invalid_argument("BoxConstraint must have bounds on X or U or both.");
-    }
-
-    /**
-     * \todo at the moment, this methods throws but the matrices a, b, c, F and g
-     * could be easily computed from the bounds.
-     * */
-    void computeParams_impl(const GeometricPath& path,
-        const Vector& gridpoints,
-        Vectors&, Vectors&, Vectors&,
-        Matrices&, Vectors&)
-    {
-      throw std::logic_error("BoxConstraint should not be handled as standard LinearConstraint.");
-    }
-
-    virtual void computeBounds_impl (const GeometricPath& path, const Vector& gridpoint,
-        Bounds& ubound, Bounds& xbound) = 0;
-
-  private:
-    bool hasXbounds_, hasUbounds_;
-}; // class BoxConstraint
-
-=======
->>>>>>> e74352b4
 inline std::ostream& operator<< (std::ostream& os, const LinearConstraint& lc)
 {
   return lc.print(os);
