#ifndef TOPPRA_GEOMETRIC_PATH_HPP
#define TOPPRA_GEOMETRIC_PATH_HPP

#include <cstddef>
#include <iostream>
#include <stdexcept>
#include <toppra/toppra.hpp>
#include <vector>

namespace toppra {


/**
 * \brief Abstract interface for geometric paths.
 */
class GeometricPath {
public:

  GeometricPath()  = default;

  /**
   * Constructor of GeometricPath on vector spaces.
   */
  GeometricPath(int nDof) : m_configSize(nDof), m_dof (nDof) {}

  /**
   * Constructor of GeometricPath on non-vector spaces.
   */
  GeometricPath(int configSize, int nDof) : m_configSize(configSize), m_dof (nDof) {}

  /**
   * /brief Evaluate the path at given position.
   */
  virtual Vector eval_single(value_type, int order = 0) const = 0;

  /**
   * /brief Evaluate the path at given positions (vector).
   *
   * Default implementation: Evaluation each point one-by-one.
   */
  virtual Vectors eval(const Vector &positions, int order = 0) const;

  /**
   * \return the dimension of the configuration space
   */
  int configSize() const
  {
    return m_configSize;
  }

  /**
   * \return the number of degrees-of-freedom of the path.
   */
  int dof() const
  {
    return m_dof;
  }

  /**
   * \return the starting and ending path positions.
   */
  virtual Bound pathInterval() const = 0;

  virtual ~GeometricPath () {}

protected:
  int m_configSize, m_dof;
};

/**
 * \brief Piecewise polynomial geometric path.
 *
 * A simple implemetation of a piecewise polynoamial geometric path.
 *
 */
class PiecewisePolyPath : public GeometricPath {
public:

  PiecewisePolyPath() = default;

  /**
   * Consructor.
   *
   * @param coefficients Polynoamial coefficients.
   * @param breakpoints Vector of breakpoints.
   */
  PiecewisePolyPath(const Matrices &, const std::vector<value_type> &);

  /**
   * /brief Evaluate the path at given position.
   */
  Vector eval_single(value_type, int order = 0) const;

  /**
   * /brief Evaluate the path at given positions (vector).
   */
  Vectors eval(const Vector &, int order = 0) const;

  /**
   * Return the starting and ending path positions.
   */
<<<<<<< HEAD
  Bound pathInterval() const;
=======
  Bound pathInterval() const {
    Bound v;
    v << m_breakpoints.front(), m_breakpoints.back();
    return v;
  };
>>>>>>> 346a4d3d

private:
  size_t findSegmentIndex(value_type pos) const;
  void checkInputArgs();
  void computeDerivativesCoefficients();
  Matrix getCoefficient(int seg_index, int order) const;
  Matrices m_coefficients, m_coefficients_1, m_coefficients_2;
  std::vector<value_type> m_breakpoints;
  int m_degree;
};

} // namespace toppra

#endif<|MERGE_RESOLUTION|>--- conflicted
+++ resolved
@@ -99,15 +99,12 @@
   /**
    * Return the starting and ending path positions.
    */
-<<<<<<< HEAD
   Bound pathInterval() const;
-=======
   Bound pathInterval() const {
     Bound v;
     v << m_breakpoints.front(), m_breakpoints.back();
     return v;
   };
->>>>>>> 346a4d3d
 
 private:
   size_t findSegmentIndex(value_type pos) const;
