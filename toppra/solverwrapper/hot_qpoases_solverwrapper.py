from .solverwrapper import SolverWrapper
import numpy as np
from ..constraint import ConstraintType
from ..constants import QPOASES_INFTY, TINY, SMALL

try:
    from qpoases import (PyOptions as Options, PyPrintLevel as PrintLevel,
                         PyReturnValue as ReturnValue, PySQProblem as SQProblem)
    qpoases_FOUND = True
except ImportError:
    qpoases_FOUND = False
import logging

logger = logging.getLogger(__name__)


class hotqpOASESSolverWrapper(SolverWrapper):
    """`qpOASES` solver wrapper with hot-start.

<<<<<<< HEAD
    This wrapper takes advantage of the warm-start capability of the
    qpOASES quadratic programming solver. It uses two different
    qp solvers. One to solve for maximized controllable sets and one to
    solve for minimized controllable sets. The wrapper selects which solver
    to use by looking at the optimization direction.
=======
    This wrapper takes advantage of the warm-start capability of
    `qpOASES`. Wwo different solvers are initiated for each sections
    via the methods :func:`setup_solver` and :func:`close_solver`. One
    solves for maximum controllable velocities and one to solve for
    the minimum controllable velocities.
>>>>>>> 3e65b3bb

    If the logger "toppra" is set to debug level, qpoases solvers are
    initialized with PrintLevel.HIGH. Otherwise, these are initialized
    with PrintLevel.NONE

<<<<<<< HEAD
    Currently only support Canonical Linear Constraints.
=======
    This solver wrapper also scale data before invoking `qpOASES`.
>>>>>>> 3e65b3bb

    Parameters
    ----------
    constraint_list: :class:`.Constraint` []
        The constraints the robot is subjected to.
    path: :class:`.Interpolator`
        The geometric path.
    path_discretization: array
        The discretized path positions.
    disable_check: bool, optional
        Disable check for solution validity. Improve speed by about
        20% but entails the possibility that failure is not reported
        correctly.
    scaling_solverwrapper: bool, optional
        If is True, try to scale the data of each optimization before running.
    """
    def __init__(self, constraint_list, path, path_discretization, disable_check=False, scaling_solverwrapper=True):
        assert qpoases_FOUND, "toppra is unable to find any installation of qpoases!"
        super(hotqpOASESSolverWrapper, self).__init__(constraint_list, path, path_discretization)
        self._disable_check = disable_check

        # First constraint is x + 2 D u <= xnext_max, second is xnext_min <= x + 2D u
        self.nC = 2  # number of Constraints.
        for i, constraint in enumerate(constraint_list):
            if constraint.get_constraint_type() != ConstraintType.CanonicalLinear:
                raise NotImplementedError
            a, b, c, F, v, _, _ = self.params[i]
            if a is not None:
                if constraint.identical:
                    self.nC += F.shape[0]
                else:
                    self.nC += F.shape[1]

        # qpOASES coefficient arrays
        # l <= var <= h
        # lA <= A var <= hA
        self._A = np.zeros((self.nC, self.nV))
        self._lA = - np.ones(self.nC) * QPOASES_INFTY
        self._hA = np.ones(self.nC) * QPOASES_INFTY
        self._l = - np.ones(2) * QPOASES_INFTY
        self._h = np.ones(2) * QPOASES_INFTY

    def setup_solver(self):
        """Initiate two internal solvers for warm-start.
        """
        option = Options()
        if logger.getEffectiveLevel() == logging.DEBUG:
            # option.printLevel = PrintLevel.HIGH
            option.printLevel = PrintLevel.NONE
        else:
            option.printLevel = PrintLevel.NONE
        self.solver_minimizing = SQProblem(self.nV, self.nC)
        self.solver_minimizing.setOptions(option)
        self.solver_maximizing = SQProblem(self.nV, self.nC)
        self.solver_maximizing.setOptions(option)

        self.solver_minimizing_recent_index = -2
        self.solver_maximizing_recent_index = -2

    def close_solver(self):
<<<<<<< HEAD
        self.solver_minimizing = None
        self.solver_maximizing = None
=======
        """Destroy the internal solvers.
        """
        self.solver_up = None
        self.solver_down = None
>>>>>>> 3e65b3bb

    def solve_stagewise_optim(self, i, H, g, x_min, x_max, x_next_min, x_next_max):
        assert i <= self.N and 0 <= i

        # solve the scaled optimization problem
        #  min    0.5 y^T scale H scale y + g^T scale y
        #  s.t    lA <= A scale y <= hA
        #         l  <=  scale y <= h

        self._l[:] = - QPOASES_INFTY
        self._h[:] = QPOASES_INFTY

        if x_min is not None:
            self._l[1] = max(self._l[1], x_min)
        if x_max is not None:
            self._h[1] = min(self._h[1], x_max)

        if i < self.N:
            delta = self.get_deltas()[i]
            if x_next_min is not None:
                self._A[0] = [-2 * delta, -1]
                self._hA[0] = - x_next_min
            else:
                self._A[0] = [0, 0]
                self._hA[0] = QPOASES_INFTY
            self._lA[0] = -QPOASES_INFTY
            if x_next_max is not None:
                self._A[1] = [2 * delta, 1]
                self._hA[1] = x_next_max
            else:
                self._A[1] = [0, 0]
                self._hA[1] = QPOASES_INFTY
            self._lA[1] = -QPOASES_INFTY
        cur_index = 2
        for j in range(len(self.constraints)):
            a, b, c, F, v, ubound, xbound = self.params[j]

            if a is not None:
                if self.constraints[j].identical:
                    nC_ = F.shape[0]
                    self._A[cur_index: cur_index + nC_, 0] = F.dot(a[i])
                    self._A[cur_index: cur_index + nC_, 1] = F.dot(b[i])
                    self._hA[cur_index: cur_index + nC_] = v - F.dot(c[i])
                    self._lA[cur_index: cur_index + nC_] = - QPOASES_INFTY
                else:
                    nC_ = F[i].shape[0]
                    self._A[cur_index: cur_index + nC_, 0] = F[i].dot(a[i])
                    self._A[cur_index: cur_index + nC_, 1] = F[i].dot(b[i])
                    self._hA[cur_index: cur_index + nC_] = v[i] - F[i].dot(c[i])
                    self._lA[cur_index: cur_index + nC_] = - QPOASES_INFTY
                cur_index = cur_index + nC_
            if ubound is not None:
                self._l[0] = max(self._l[0], ubound[i, 0])
                self._h[0] = min(self._h[0], ubound[i, 1])

            if xbound is not None:
                self._l[1] = max(self._l[1], xbound[i, 0])
                self._h[1] = min(self._h[1], xbound[i, 1])

        # if x_min == x_max, do not solve the 2D linear program, instead, do a line search
        if abs(x_min - x_max) < TINY and H is None and self.get_no_vars() == 2:
            logger.debug("x_min ({:f}) equals x_max ({:f})".format(x_min, x_max))
            u_min = - QPOASES_INFTY
            u_max = QPOASES_INFTY
            for i in range(self._A.shape[0]):
                if self._A[i, 0] > 0:
                    u_max = min(u_max, (self._hA[i] - self._A[i, 1] * x_min) / self._A[i, 0])
                elif self._A[i, 0] < 0:
                    u_min = max(u_min, (self._hA[i] - self._A[i, 1] * x_min) / self._A[i, 0])
            if (u_min - u_max) / abs(u_max) > SMALL:  # problem infeasible
                logger.debug("u_min > u_max by {:f}. Might not be critical. "
                             "Returning failure.".format(u_min - u_max))
                return np.array([np.nan, np.nan])

            if g[0] < 0:
                return np.array([u_max, x_min + 2 * u_max * delta])
            else:
                return np.array([u_min, x_min + 2 * u_min * delta])

        if H is None:
            H = np.ones((self.get_no_vars(), self.get_no_vars())) * 1e-18  # regularization,  very important

        ratio_col1 = 1 / (np.sum(np.abs(self._A[2:, 0])) + 1e-5)  # the maximum possible value for both ratios is 100000
        ratio_col2 = 1 / (np.sum(np.abs(self._A[2:, 1])) + 1e-5)
        variable_scales = np.array([ratio_col1, ratio_col2])
        # variable_scales = np.array([5000.0, 2000.0])
        variable_scales_mat = np.diag(variable_scales)

        if logger.isEnabledFor(logging.DEBUG):
            logger.debug("min ratio col 1 {:f}, col 2 {:f}".format(ratio_col1, ratio_col2))

        # ratio scaling
        self._A = self._A.dot(variable_scales_mat)
        self._l = self._l / variable_scales
        self._h = self._h / variable_scales
        g = g * variable_scales
        H = variable_scales_mat.dot(H).dot(variable_scales_mat)

        # rows scaling
        row_magnitude = np.sum(np.abs(self._A), axis=1)
        row_scaling_mat = np.diag((row_magnitude + 1) ** (-1))
        self._A = np.dot(row_scaling_mat, self._A)
        self._lA = np.dot(row_scaling_mat, self._lA)
        self._hA = np.dot(row_scaling_mat, self._hA)

        # Select what solver to use
        if g[1] > 0:  # Choose solver_minimizing
            if abs(self.solver_minimizing_recent_index - i) > 1:
                if logger.isEnabledFor(logging.DEBUG):
                    logger.debug("solver_minimizing [init]")
                res = self.solver_minimizing.init(H, g, self._A, self._l, self._h, self._lA, self._hA, np.array([1000]))
            else:
                if logger.isEnabledFor(logging.DEBUG):
                    logger.debug("solver_minimizing [hotstart]")
                res = self.solver_minimizing.hotstart(H, g, self._A, self._l, self._h, self._lA, self._hA, np.array([1000]))
            self.solver_minimizing_recent_index = i
        else:  # Choose solver_maximizing
            if abs(self.solver_maximizing_recent_index - i) > 1:
                if logger.isEnabledFor(logging.DEBUG):
                    logger.debug("solver_maximizing [init]")
                res = self.solver_maximizing.init(H, g, self._A, self._l, self._h, self._lA, self._hA, np.array([1000]))
            else:
                if logger.isEnabledFor(logging.DEBUG):
                    logger.debug("solver_maximizing [hotstart]")
                res = self.solver_maximizing.hotstart(H, g, self._A, self._l, self._h, self._lA, self._hA, np.array([1000]))
            self.solver_maximizing_recent_index = i

        if res == ReturnValue.SUCCESSFUL_RETURN:
            var = np.zeros(self.nV)
            if g[1] > 0:
                self.solver_minimizing.getPrimalSolution(var)
            else:
                self.solver_maximizing.getPrimalSolution(var)

            if logger.isEnabledFor(logging.DEBUG):
                logger.debug("optimal value: {:}".format(var))

            if self._disable_check:
                return var * variable_scales

            # Check for constraint feasibility
            success = (np.all(self._l <= var + TINY) and np.all(var <= self._h + TINY)
                       and np.all(np.dot(self._A, var) <= self._hA + TINY)
                       and np.all(np.dot(self._A, var) >= self._lA - TINY))
            if not success:
                # import ipdb; ipdb.set_trace()
                logger.fatal("Hotstart fails but qpOASES does not report correctly. \n "
                             "var: {:}, lower_bound: {:}, higher_bound{:}".format(var, self._l, self._h))
                # TODO: Investigate why this happen and fix the
                # relevant code (in qpOASES wrapper)
            else:
                return var * variable_scales
        else:
            logger.debug("Optimization fails. qpOASES error code: {:d}. Checking constraint feasibility for (0, 0)!".format(res))

            if (np.all(0 <= self._hA) and np.all(0 >= self._lA) and np.all(0 <= self._h) and np.all(0 >= self._l)):
                logger.fatal("(0, 0) satisfies all constraints => error due to numerical errors.")
                print(self._A)
                print(self._lA)
                print(self._hA)
                print(self._l)
                print(self._h)
            else:
                logger.debug("(0, 0) does not satisfy all constraints.")

        res = np.empty(self.get_no_vars())
        res[:] = np.nan
        return res<|MERGE_RESOLUTION|>--- conflicted
+++ resolved
@@ -17,29 +17,19 @@
 class hotqpOASESSolverWrapper(SolverWrapper):
     """`qpOASES` solver wrapper with hot-start.
 
-<<<<<<< HEAD
     This wrapper takes advantage of the warm-start capability of the
     qpOASES quadratic programming solver. It uses two different
     qp solvers. One to solve for maximized controllable sets and one to
     solve for minimized controllable sets. The wrapper selects which solver
     to use by looking at the optimization direction.
-=======
-    This wrapper takes advantage of the warm-start capability of
-    `qpOASES`. Wwo different solvers are initiated for each sections
-    via the methods :func:`setup_solver` and :func:`close_solver`. One
-    solves for maximum controllable velocities and one to solve for
-    the minimum controllable velocities.
->>>>>>> 3e65b3bb
+
+    This solver wrapper also scale data before invoking `qpOASES`.
 
     If the logger "toppra" is set to debug level, qpoases solvers are
     initialized with PrintLevel.HIGH. Otherwise, these are initialized
     with PrintLevel.NONE
 
-<<<<<<< HEAD
     Currently only support Canonical Linear Constraints.
-=======
-    This solver wrapper also scale data before invoking `qpOASES`.
->>>>>>> 3e65b3bb
 
     Parameters
     ----------
@@ -100,15 +90,8 @@
         self.solver_maximizing_recent_index = -2
 
     def close_solver(self):
-<<<<<<< HEAD
         self.solver_minimizing = None
         self.solver_maximizing = None
-=======
-        """Destroy the internal solvers.
-        """
-        self.solver_up = None
-        self.solver_down = None
->>>>>>> 3e65b3bb
 
     def solve_stagewise_optim(self, i, H, g, x_min, x_max, x_next_min, x_next_max):
         assert i <= self.N and 0 <= i
